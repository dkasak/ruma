--- conflicted
+++ resolved
@@ -1,6 +1,5 @@
 # [unreleased]
 
-<<<<<<< HEAD
 Breaking changes:
 
 - Reply fallbacks are not generated anymore, according to MSC2781 / Matrix 1.13.
@@ -24,24 +23,16 @@
 - `RedactContent::redact()` and `FullStateEventContent::redact()` take a
   `RedactionRules` instead of `RoomVersionId`. This avoids undefined behavior
   for unknown room versions.
+   
+# 0.30.3
+
+Improvements:
+
+- Add support for ThumbHash as an alternative to BlurHash for MSC2448 in 
+  `ImageInfo` and `VideoInfo`.
 - Add implementation of [MSC 4278](https://github.com/matrix-org/matrix-spec-proposals/pull/4278)
   using `MediaPreviewConfigEventContent` for the stable version and `MediaPreviewConfigEventContent`
   for the unstable one, both are only implemented as `GlobalAccountData` events as of right now.
-   
-=======
-# 0.30.3
->>>>>>> 17d1412b
-
-Improvements:
-
-- Add support for ThumbHash as an alternative to BlurHash for MSC2448 in 
-  `ImageInfo` and `VideoInfo`.
-<<<<<<< HEAD
-=======
-- Add implementation of [MSC 4278](https://github.com/matrix-org/matrix-spec-proposals/pull/4278)
-  using `MediaPreviewConfigEventContent` for the stable version and `MediaPreviewConfigEventContent`
-  for the unstable one, both are only implemented as `GlobalAccountData` events as of right now.
->>>>>>> 17d1412b
 - Add unstable support for rich text in room topics, according to MSC3765.
 
 # 0.30.2
