--- conflicted
+++ resolved
@@ -1,6 +1,5 @@
 # [unreleased]
 
-<<<<<<< HEAD
 Breaking changes:
 
 - `UserId` parsing and deserialization are now compatible with all non-compliant
@@ -48,13 +47,12 @@
   syntax and the new syntax supported by axum 0.8.
 - `JoinRule` and its associated types where imported from `ruma-events` into the
   `room` module.
-- `space::SpaceRoomJoinRule` was moved and renamed as `room::JoinRuleSummary`.
-  It now includes a `RestrictedSummary` for the restricted join rules variants.
-- `directory::PublicRoomJoinRule` was moved and renamed to `room::JoinRuleKind`
-  and includes all possible join rule kinds, due to a clarification in Matrix
-  1.15.
+- `space::SpaceRoomJoinRule` was removed and replaced by `room::JoinRuleSummary`.
+- `directory::PublicRoomJoinRule` was moved and renamed to `room::JoinRuleKind`.
   - It can be constructed with `JoinRule::kind()` and `JoinRuleSummary::kind()`.
 - Make `PushConditionRoomCtx` and `PushConditionPowerLevelsCtx` non-exhaustive.
+- The `versions` field of `SupportedVersions` is now a `BTreeSet<MatrixVersion>`,
+  to make sure that the versions are always deduplicated and sorted.
 
 Bug fix:
 
@@ -94,18 +92,13 @@
 - Add `OutgoingRequest::is_supported()` and `VersionHistory::is_supported()` to
   be able to know if a server advertises support for an endpoint.
 - Re-export `ID_MAX_BYTES` from `ruma-identifiers-validation`.
-- Add `RoomSummary` that represents the summary of a room's state.
-  - Implement `From<RoomSummary>` for `PublicRoomsChunk` and
-    `From<PublicRoomsChunk>` for `RoomSummary`.
-- Add `MatrixVersion::V1_15`.
+- Implement `From<PublicRoomsChunk>` for `RoomSummary`.
 - Add `content_field_redacts` field to `RedactionRules`, which is used to determine whether the
-  `content` or top-level `redacts` field should be used to determine what event an event redacts.
-- Add `serde::default_on_error()` as a helper to ignore errors during
-  deserialization.
+  `content` or top-level `redacts` field should be used to determine what event an
+  `m.room.redaction` event redacts.
 - Add `SpaceChildOrder` which allows to validate the `order` of an
   `m.space.child` event.
-- Add `FeatureFlag` as an enum whose variants are the flags of features supported by Ruma.
-=======
+
 # 0.15.3
 
 Improvements:
@@ -121,7 +114,6 @@
 - Add `FeatureFlag` as an enum whose variants are the flags of features supported by Ruma.
 - Add `SupportedVersions`, a type to parse `/versions` responses to get lists
   of supported versions and features.
->>>>>>> e0a824bc
 
 # 0.15.2
 
